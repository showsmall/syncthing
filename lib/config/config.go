// Copyright (C) 2014 The Syncthing Authors.
//
// This Source Code Form is subject to the terms of the Mozilla Public
// License, v. 2.0. If a copy of the MPL was not distributed with this file,
// You can obtain one at https://mozilla.org/MPL/2.0/.

// Package config implements reading and writing of the syncthing configuration file.
package config

import (
	"encoding/json"
	"encoding/xml"
	"fmt"
	"io"
	"io/ioutil"
	"net"
	"net/url"
	"os"
	"path"
	"path/filepath"
	"runtime"
	"sort"
	"strconv"
	"strings"

	"github.com/syncthing/syncthing/lib/fs"
	"github.com/syncthing/syncthing/lib/protocol"
	"github.com/syncthing/syncthing/lib/rand"
	"github.com/syncthing/syncthing/lib/upgrade"
	"github.com/syncthing/syncthing/lib/util"
)

const (
	OldestHandledVersion = 10
	CurrentVersion       = 24
	MaxRescanIntervalS   = 365 * 24 * 60 * 60
)

var (
	// DefaultTCPPort defines default TCP port used if the URI does not specify one, for example tcp://0.0.0.0
	DefaultTCPPort = 22000
	// DefaultKCPPort defines default KCP (UDP) port used if the URI does not specify one, for example kcp://0.0.0.0
	DefaultKCPPort = 22020
	// DefaultListenAddresses should be substituted when the configuration
	// contains <listenAddress>default</listenAddress>. This is done by the
	// "consumer" of the configuration as we don't want these saved to the
	// config.
	DefaultListenAddresses = []string{
		util.Address("tcp", net.JoinHostPort("0.0.0.0", strconv.Itoa(DefaultTCPPort))),
		"dynamic+https://relays.syncthing.net/endpoint",
	}
	// DefaultKCPListenAddress gets added to the default listen address set
	// when the appropriate feature flag is set. Feature flag stuff to be
	// removed later.
	DefaultKCPListenAddress = util.Address("kcp", net.JoinHostPort("0.0.0.0", strconv.Itoa(DefaultKCPPort)))
	// DefaultDiscoveryServersV4 should be substituted when the configuration
	// contains <globalAnnounceServer>default-v4</globalAnnounceServer>.
	DefaultDiscoveryServersV4 = []string{
		"https://discovery-v4-2.syncthing.net/v2/?id=DVU36WY-H3LVZHW-E6LLFRE-YAFN5EL-HILWRYP-OC2M47J-Z4PE62Y-ADIBDQC", // 45.55.230.38, USA
		"https://discovery-v4-3.syncthing.net/v2/?id=VK6HNJ3-VVMM66S-HRVWSCR-IXEHL2H-U4AQ4MW-UCPQBWX-J2L2UBK-NVZRDQZ", // 128.199.95.124, Singapore
		"https://discovery-v4-4.syncthing.net/v2/?id=LYXKCHX-VI3NYZR-ALCJBHF-WMZYSPK-QG6QJA3-MPFYMSO-U56GTUK-NA2MIAW", // 95.85.19.244, NL
	}
	// DefaultDiscoveryServersV6 should be substituted when the configuration
	// contains <globalAnnounceServer>default-v6</globalAnnounceServer>.
	DefaultDiscoveryServersV6 = []string{
		"https://discovery-v6-2.syncthing.net/v2/?id=DVU36WY-H3LVZHW-E6LLFRE-YAFN5EL-HILWRYP-OC2M47J-Z4PE62Y-ADIBDQC", // 2604:a880:800:10::182:a001, USA
		"https://discovery-v6-3.syncthing.net/v2/?id=VK6HNJ3-VVMM66S-HRVWSCR-IXEHL2H-U4AQ4MW-UCPQBWX-J2L2UBK-NVZRDQZ", // 2400:6180:0:d0::d9:d001, Singapore
		"https://discovery-v6-4.syncthing.net/v2/?id=LYXKCHX-VI3NYZR-ALCJBHF-WMZYSPK-QG6QJA3-MPFYMSO-U56GTUK-NA2MIAW", // 2a03:b0c0:0:1010::4ed:3001, NL
	}
	// DefaultDiscoveryServers should be substituted when the configuration
	// contains <globalAnnounceServer>default</globalAnnounceServer>.
	DefaultDiscoveryServers = append(DefaultDiscoveryServersV4, DefaultDiscoveryServersV6...)
	// DefaultStunServers should be substituted when the configuration
	// contains <stunServer>default</stunServer>.
	DefaultStunServers = []string{
		"stun.callwithus.com:3478",
		"stun.counterpath.com:3478",
		"stun.counterpath.net:3478",
		"stun.ekiga.net:3478",
		"stun.ideasip.com:3478",
		"stun.internetcalls.com:3478",
		"stun.schlund.de:3478",
		"stun.sipgate.net:10000",
		"stun.sipgate.net:3478",
		"stun.voip.aebc.com:3478",
		"stun.voiparound.com:3478",
		"stun.voipbuster.com:3478",
		"stun.voipstunt.com:3478",
		"stun.voxgratia.org:3478",
		"stun.xten.com:3478",
	}
	// DefaultTheme is the default and fallback theme for the web UI.
	DefaultTheme = "default"
)

func New(myID protocol.DeviceID) Configuration {
	var cfg Configuration
	cfg.Version = CurrentVersion
	cfg.OriginalVersion = CurrentVersion

	util.SetDefaults(&cfg)
	util.SetDefaults(&cfg.Options)
	util.SetDefaults(&cfg.GUI)

	// Can't happen.
	if err := cfg.prepare(myID); err != nil {
		panic("bug: error in preparing new folder: " + err.Error())
	}

	return cfg
}

func ReadXML(r io.Reader, myID protocol.DeviceID) (Configuration, error) {
	var cfg Configuration

	util.SetDefaults(&cfg)
	util.SetDefaults(&cfg.Options)
	util.SetDefaults(&cfg.GUI)

	if err := xml.NewDecoder(r).Decode(&cfg); err != nil {
		return Configuration{}, err
	}
	cfg.OriginalVersion = cfg.Version

	if err := cfg.prepare(myID); err != nil {
		return Configuration{}, err
	}
	return cfg, nil
}

func ReadJSON(r io.Reader, myID protocol.DeviceID) (Configuration, error) {
	var cfg Configuration

	util.SetDefaults(&cfg)
	util.SetDefaults(&cfg.Options)
	util.SetDefaults(&cfg.GUI)

	bs, err := ioutil.ReadAll(r)
	if err != nil {
		return Configuration{}, err
	}

	if err := json.Unmarshal(bs, &cfg); err != nil {
		return Configuration{}, err
	}
	cfg.OriginalVersion = cfg.Version

	if err := cfg.prepare(myID); err != nil {
		return Configuration{}, err
	}
	return cfg, nil
}

type Configuration struct {
	Version        int                   `xml:"version,attr" json:"version"`
	Folders        []FolderConfiguration `xml:"folder" json:"folders"`
	Devices        []DeviceConfiguration `xml:"device" json:"devices"`
	GUI            GUIConfiguration      `xml:"gui" json:"gui"`
	Options        OptionsConfiguration  `xml:"options" json:"options"`
	IgnoredDevices []protocol.DeviceID   `xml:"ignoredDevice" json:"ignoredDevices"`
	IgnoredFolders []string              `xml:"ignoredFolder" json:"ignoredFolders"`
	XMLName        xml.Name              `xml:"configuration" json:"-"`

	MyID            protocol.DeviceID `xml:"-" json:"-"` // Provided by the instantiator.
	OriginalVersion int               `xml:"-" json:"-"` // The version we read from disk, before any conversion
}

func (cfg Configuration) Copy() Configuration {
	newCfg := cfg

	// Deep copy FolderConfigurations
	newCfg.Folders = make([]FolderConfiguration, len(cfg.Folders))
	for i := range newCfg.Folders {
		newCfg.Folders[i] = cfg.Folders[i].Copy()
	}

	// Deep copy DeviceConfigurations
	newCfg.Devices = make([]DeviceConfiguration, len(cfg.Devices))
	for i := range newCfg.Devices {
		newCfg.Devices[i] = cfg.Devices[i].Copy()
	}

	newCfg.Options = cfg.Options.Copy()

	// DeviceIDs are values
	newCfg.IgnoredDevices = make([]protocol.DeviceID, len(cfg.IgnoredDevices))
	copy(newCfg.IgnoredDevices, cfg.IgnoredDevices)

	// FolderConfiguraion.ID is type string
	newCfg.IgnoredFolders = make([]string, len(cfg.IgnoredFolders))
	copy(newCfg.IgnoredFolders, cfg.IgnoredFolders)

	return newCfg
}

func (cfg *Configuration) WriteXML(w io.Writer) error {
	e := xml.NewEncoder(w)
	e.Indent("", "    ")
	err := e.Encode(cfg)
	if err != nil {
		return err
	}
	_, err = w.Write([]byte("\n"))
	return err
}

func (cfg *Configuration) prepare(myID protocol.DeviceID) error {
	var myName string

	cfg.MyID = myID

	// Ensure this device is present in the config
	for _, device := range cfg.Devices {
		if device.DeviceID == myID {
			goto found
		}
	}

	myName, _ = os.Hostname()
	cfg.Devices = append(cfg.Devices, DeviceConfiguration{
		DeviceID: myID,
		Name:     myName,
	})

found:

	if err := cfg.clean(); err != nil {
		return err
	}

	// Ensure that we are part of the devices
	for i := range cfg.Folders {
		cfg.Folders[i].Devices = ensureDevicePresent(cfg.Folders[i].Devices, myID)
	}

	return nil
}

func (cfg *Configuration) clean() error {
	util.FillNilSlices(&cfg.Options)

	// Initialize any empty slices
	if cfg.Folders == nil {
		cfg.Folders = []FolderConfiguration{}
	}
	if cfg.IgnoredDevices == nil {
		cfg.IgnoredDevices = []protocol.DeviceID{}
	}
	if cfg.IgnoredFolders == nil {
		cfg.IgnoredFolders = []string{}
	}
	if cfg.Options.AlwaysLocalNets == nil {
		cfg.Options.AlwaysLocalNets = []string{}
	}
	if cfg.Options.UnackedNotificationIDs == nil {
		cfg.Options.UnackedNotificationIDs = []string{}
	}

	// Prepare folders and check for duplicates. Duplicates are bad and
	// dangerous, can't currently be resolved in the GUI, and shouldn't
	// happen when configured by the GUI. We return with an error in that
	// situation.
	seenFolders := make(map[string]struct{})
	for i := range cfg.Folders {
		folder := &cfg.Folders[i]
		folder.prepare()

		if _, ok := seenFolders[folder.ID]; ok {
			return fmt.Errorf("duplicate folder ID %q in configuration", folder.ID)
		}
		seenFolders[folder.ID] = struct{}{}
	}

	// Remove ignored folders that are anyway part of the configuration.
	for i := 0; i < len(cfg.IgnoredFolders); i++ {
		if _, ok := seenFolders[cfg.IgnoredFolders[i]]; ok {
			cfg.IgnoredFolders = append(cfg.IgnoredFolders[:i], cfg.IgnoredFolders[i+1:]...)
			i-- // IgnoredFolders[i] now points to something else, so needs to be rechecked
		}
	}

	cfg.Options.ListenAddresses = util.UniqueStrings(cfg.Options.ListenAddresses)
	cfg.Options.GlobalAnnServers = util.UniqueStrings(cfg.Options.GlobalAnnServers)

	if cfg.Version > 0 && cfg.Version < OldestHandledVersion {
		l.Warnf("Configuration version %d is deprecated. Attempting best effort conversion, but please verify manually.", cfg.Version)
	}

	// Upgrade configuration versions as appropriate
	if cfg.Version <= 10 {
		convertV10V11(cfg)
	}
	if cfg.Version == 11 {
		convertV11V12(cfg)
	}
	if cfg.Version == 12 {
		convertV12V13(cfg)
	}
	if cfg.Version == 13 {
		convertV13V14(cfg)
	}
	if cfg.Version == 14 {
		convertV14V15(cfg)
	}
	if cfg.Version == 15 {
		convertV15V16(cfg)
	}
	if cfg.Version == 16 {
		convertV16V17(cfg)
	}
	if cfg.Version == 17 {
		convertV17V18(cfg)
	}
	if cfg.Version == 18 {
		convertV18V19(cfg)
	}
	if cfg.Version == 19 {
		convertV19V20(cfg)
	}
	if cfg.Version == 20 {
		convertV20V21(cfg)
	}
	if cfg.Version == 21 {
		convertV21V22(cfg)
	}
	if cfg.Version == 22 {
		convertV22V23(cfg)
	}
	if cfg.Version == 23 {
		convertV23V24(cfg)
	}

	// Build a list of available devices
	existingDevices := make(map[protocol.DeviceID]bool)
	for _, device := range cfg.Devices {
		existingDevices[device.DeviceID] = true
	}

	// Ensure that the device list is free from duplicates
	cfg.Devices = ensureNoDuplicateDevices(cfg.Devices)

	sort.Sort(DeviceConfigurationList(cfg.Devices))
	// Ensure that any loose devices are not present in the wrong places
	// Ensure that there are no duplicate devices
	// Ensure that the versioning configuration parameter map is not nil
	for i := range cfg.Folders {
		cfg.Folders[i].Devices = ensureExistingDevices(cfg.Folders[i].Devices, existingDevices)
		cfg.Folders[i].Devices = ensureNoDuplicateFolderDevices(cfg.Folders[i].Devices)
		if cfg.Folders[i].Versioning.Params == nil {
			cfg.Folders[i].Versioning.Params = map[string]string{}
		}
		sort.Sort(FolderDeviceConfigurationList(cfg.Folders[i].Devices))
	}

	for i := range cfg.Devices {
		cfg.Devices[i].prepare()
	}

	// Very short reconnection intervals are annoying
	if cfg.Options.ReconnectIntervalS < 5 {
		cfg.Options.ReconnectIntervalS = 5
	}

	if cfg.GUI.APIKey == "" {
		cfg.GUI.APIKey = rand.String(32)
	}

	// The list of ignored devices should not contain any devices that have
	// been manually added to the config.
	newIgnoredDevices := []protocol.DeviceID{}
	for _, dev := range cfg.IgnoredDevices {
		if !existingDevices[dev] {
			newIgnoredDevices = append(newIgnoredDevices, dev)
		}
	}
	cfg.IgnoredDevices = newIgnoredDevices

	return nil
}

func convertV23V24(cfg *Configuration) {
<<<<<<< HEAD
	for i := range cfg.Folders {
		cfg.Folders[i].FSWatcherDelayS = 10
	}
=======
	cfg.Options.URSeen = 2
>>>>>>> 06da67e6

	cfg.Version = 24
}

func convertV22V23(cfg *Configuration) {
	permBits := fs.FileMode(0777)
	if runtime.GOOS == "windows" {
		// Windows has no umask so we must chose a safer set of bits to
		// begin with.
		permBits = 0700
	}
	for i := range cfg.Folders {
		fs := cfg.Folders[i].Filesystem()
		// Invalid config posted, or tests.
		if fs == nil {
			continue
		}
		if stat, err := fs.Stat(".stfolder"); err == nil && !stat.IsDir() {
			err = fs.Remove(".stfolder")
			if err == nil {
				err = fs.Mkdir(".stfolder", permBits)
				fs.Hide(".stfolder") // ignore error
			}
			if err != nil {
				l.Infoln("Failed to upgrade folder marker:", err)
			}
		}
	}

	cfg.Version = 23
}

func convertV21V22(cfg *Configuration) {
	for i := range cfg.Folders {
		cfg.Folders[i].FilesystemType = fs.FilesystemTypeBasic
		// Migrate to templated external versioner commands
		if cfg.Folders[i].Versioning.Type == "external" {
			cfg.Folders[i].Versioning.Params["command"] += " %FOLDER_PATH% %FILE_PATH%"
		}
	}

	cfg.Version = 22
}

func convertV20V21(cfg *Configuration) {
	for _, folder := range cfg.Folders {
		if folder.FilesystemType != fs.FilesystemTypeBasic {
			continue
		}
		switch folder.Versioning.Type {
		case "simple", "trashcan":
			// Clean out symlinks in the known place
			cleanSymlinks(folder.Filesystem(), ".stversions")
		case "staggered":
			versionDir := folder.Versioning.Params["versionsPath"]
			if versionDir == "" {
				// default place
				cleanSymlinks(folder.Filesystem(), ".stversions")
			} else if filepath.IsAbs(versionDir) {
				// absolute
				cleanSymlinks(fs.NewFilesystem(fs.FilesystemTypeBasic, versionDir), ".")
			} else {
				// relative to folder
				cleanSymlinks(folder.Filesystem(), versionDir)
			}
		}
	}

	cfg.Version = 21
}

func convertV19V20(cfg *Configuration) {
	cfg.Options.MinHomeDiskFree = Size{Value: cfg.Options.DeprecatedMinHomeDiskFreePct, Unit: "%"}
	cfg.Options.DeprecatedMinHomeDiskFreePct = 0

	for i := range cfg.Folders {
		cfg.Folders[i].MinDiskFree = Size{Value: cfg.Folders[i].DeprecatedMinDiskFreePct, Unit: "%"}
		cfg.Folders[i].DeprecatedMinDiskFreePct = 0
	}

	cfg.Version = 20
}

func convertV18V19(cfg *Configuration) {
	// Triggers a database tweak
	cfg.Version = 19
}

func convertV17V18(cfg *Configuration) {
	// Do channel selection for existing users. Those who have auto upgrades
	// and usage reporting on default to the candidate channel. Others get
	// stable.
	if cfg.Options.URAccepted > 0 && cfg.Options.AutoUpgradeIntervalH > 0 {
		cfg.Options.UpgradeToPreReleases = true
	}

	// Show a notification to explain what's going on, except if upgrades
	// are disabled by compilation or environment variable in which case
	// it's not relevant.
	if !upgrade.DisabledByCompilation && os.Getenv("STNOUPGRADE") == "" {
		cfg.Options.UnackedNotificationIDs = append(cfg.Options.UnackedNotificationIDs, "channelNotification")
	}

	cfg.Version = 18
}

func convertV16V17(cfg *Configuration) {
	// Fsync = true removed

	cfg.Version = 17
}

func convertV15V16(cfg *Configuration) {
	// Triggers a database tweak
	cfg.Version = 16
}

func convertV14V15(cfg *Configuration) {
	// Undo v0.13.0 broken migration

	for i, addr := range cfg.Options.GlobalAnnServers {
		switch addr {
		case "default-v4v2/":
			cfg.Options.GlobalAnnServers[i] = "default-v4"
		case "default-v6v2/":
			cfg.Options.GlobalAnnServers[i] = "default-v6"
		}
	}

	cfg.Version = 15
}

func convertV13V14(cfg *Configuration) {
	// Not using the ignore cache is the new default. Disable it on existing
	// configurations.
	cfg.Options.CacheIgnoredFiles = false

	// Migrate UPnP -> NAT options
	cfg.Options.NATEnabled = cfg.Options.DeprecatedUPnPEnabled
	cfg.Options.DeprecatedUPnPEnabled = false
	cfg.Options.NATLeaseM = cfg.Options.DeprecatedUPnPLeaseM
	cfg.Options.DeprecatedUPnPLeaseM = 0
	cfg.Options.NATRenewalM = cfg.Options.DeprecatedUPnPRenewalM
	cfg.Options.DeprecatedUPnPRenewalM = 0
	cfg.Options.NATTimeoutS = cfg.Options.DeprecatedUPnPTimeoutS
	cfg.Options.DeprecatedUPnPTimeoutS = 0

	// Replace the default listen address "tcp://0.0.0.0:22000" with the
	// string "default", but only if we also have the default relay pool
	// among the relay servers as this is implied by the new "default"
	// entry.
	hasDefault := false
	for _, raddr := range cfg.Options.DeprecatedRelayServers {
		if raddr == "dynamic+https://relays.syncthing.net/endpoint" {
			for i, addr := range cfg.Options.ListenAddresses {
				if addr == "tcp://0.0.0.0:22000" {
					cfg.Options.ListenAddresses[i] = "default"
					hasDefault = true
					break
				}
			}
			break
		}
	}

	// Copy relay addresses into listen addresses.
	for _, addr := range cfg.Options.DeprecatedRelayServers {
		if hasDefault && addr == "dynamic+https://relays.syncthing.net/endpoint" {
			// Skip the default relay address if we already have the
			// "default" entry in the list.
			continue
		}
		if addr == "" {
			continue
		}
		cfg.Options.ListenAddresses = append(cfg.Options.ListenAddresses, addr)
	}

	cfg.Options.DeprecatedRelayServers = nil

	// For consistency
	sort.Strings(cfg.Options.ListenAddresses)

	var newAddrs []string
	for _, addr := range cfg.Options.GlobalAnnServers {
		uri, err := url.Parse(addr)
		if err != nil {
			// That's odd. Skip the broken address.
			continue
		}
		if uri.Scheme == "https" {
			uri.Path = path.Join(uri.Path, "v2") + "/"
			addr = uri.String()
		}

		newAddrs = append(newAddrs, addr)
	}
	cfg.Options.GlobalAnnServers = newAddrs

	for i, fcfg := range cfg.Folders {
		if fcfg.DeprecatedReadOnly {
			cfg.Folders[i].Type = FolderTypeSendOnly
		} else {
			cfg.Folders[i].Type = FolderTypeSendReceive
		}
		cfg.Folders[i].DeprecatedReadOnly = false
	}
	// v0.13-beta already had config version 13 but did not get the new URL
	if cfg.Options.ReleasesURL == "https://api.github.com/repos/syncthing/syncthing/releases?per_page=30" {
		cfg.Options.ReleasesURL = "https://upgrades.syncthing.net/meta.json"
	}

	cfg.Version = 14
}

func convertV12V13(cfg *Configuration) {
	if cfg.Options.ReleasesURL == "https://api.github.com/repos/syncthing/syncthing/releases?per_page=30" {
		cfg.Options.ReleasesURL = "https://upgrades.syncthing.net/meta.json"
	}

	cfg.Version = 13
}

func convertV11V12(cfg *Configuration) {
	// Change listen address schema
	for i, addr := range cfg.Options.ListenAddresses {
		if len(addr) > 0 && !strings.HasPrefix(addr, "tcp://") {
			cfg.Options.ListenAddresses[i] = util.Address("tcp", addr)
		}
	}

	for i, device := range cfg.Devices {
		for j, addr := range device.Addresses {
			if addr != "dynamic" && addr != "" {
				cfg.Devices[i].Addresses[j] = util.Address("tcp", addr)
			}
		}
	}

	// Use new discovery server
	var newDiscoServers []string
	var useDefault bool
	for _, addr := range cfg.Options.GlobalAnnServers {
		if addr == "udp4://announce.syncthing.net:22026" {
			useDefault = true
		} else if addr == "udp6://announce-v6.syncthing.net:22026" {
			useDefault = true
		} else {
			newDiscoServers = append(newDiscoServers, addr)
		}
	}
	if useDefault {
		newDiscoServers = append(newDiscoServers, "default")
	}
	cfg.Options.GlobalAnnServers = newDiscoServers

	// Use new multicast group
	if cfg.Options.LocalAnnMCAddr == "[ff32::5222]:21026" {
		cfg.Options.LocalAnnMCAddr = "[ff12::8384]:21027"
	}

	// Use new local discovery port
	if cfg.Options.LocalAnnPort == 21025 {
		cfg.Options.LocalAnnPort = 21027
	}

	// Set MaxConflicts to unlimited
	for i := range cfg.Folders {
		cfg.Folders[i].MaxConflicts = -1
	}

	cfg.Version = 12
}

func convertV10V11(cfg *Configuration) {
	// Set minimum disk free of existing folders to 1%
	for i := range cfg.Folders {
		cfg.Folders[i].DeprecatedMinDiskFreePct = 1
	}
	cfg.Version = 11
}

func ensureDevicePresent(devices []FolderDeviceConfiguration, myID protocol.DeviceID) []FolderDeviceConfiguration {
	for _, device := range devices {
		if device.DeviceID.Equals(myID) {
			return devices
		}
	}

	devices = append(devices, FolderDeviceConfiguration{
		DeviceID: myID,
	})

	return devices
}

func ensureExistingDevices(devices []FolderDeviceConfiguration, existingDevices map[protocol.DeviceID]bool) []FolderDeviceConfiguration {
	count := len(devices)
	i := 0
loop:
	for i < count {
		if _, ok := existingDevices[devices[i].DeviceID]; !ok {
			devices[i] = devices[count-1]
			count--
			continue loop
		}
		i++
	}
	return devices[0:count]
}

func ensureNoDuplicateFolderDevices(devices []FolderDeviceConfiguration) []FolderDeviceConfiguration {
	count := len(devices)
	i := 0
	seenDevices := make(map[protocol.DeviceID]bool)
loop:
	for i < count {
		id := devices[i].DeviceID
		if _, ok := seenDevices[id]; ok {
			devices[i] = devices[count-1]
			count--
			continue loop
		}
		seenDevices[id] = true
		i++
	}
	return devices[0:count]
}

func ensureNoDuplicateDevices(devices []DeviceConfiguration) []DeviceConfiguration {
	count := len(devices)
	i := 0
	seenDevices := make(map[protocol.DeviceID]bool)
loop:
	for i < count {
		id := devices[i].DeviceID
		if _, ok := seenDevices[id]; ok {
			devices[i] = devices[count-1]
			count--
			continue loop
		}
		seenDevices[id] = true
		i++
	}
	return devices[0:count]
}

func cleanSymlinks(filesystem fs.Filesystem, dir string) {
	if runtime.GOOS == "windows" {
		// We don't do symlinks on Windows. Additionally, there may
		// be things that look like symlinks that are not, which we
		// should leave alone. Deduplicated files, for example.
		return
	}
	filesystem.Walk(dir, func(path string, info fs.FileInfo, err error) error {
		if err != nil {
			return err
		}
		if info.IsSymlink() {
			l.Infoln("Removing incorrectly versioned symlink", path)
			filesystem.Remove(path)
			return fs.SkipDir
		}
		return nil
	})
}<|MERGE_RESOLUTION|>--- conflicted
+++ resolved
@@ -32,7 +32,7 @@
 
 const (
 	OldestHandledVersion = 10
-	CurrentVersion       = 24
+	CurrentVersion       = 25
 	MaxRescanIntervalS   = 365 * 24 * 60 * 60
 )
 
@@ -329,6 +329,9 @@
 	if cfg.Version == 23 {
 		convertV23V24(cfg)
 	}
+	if cfg.Version == 24 {
+		convertV24V25(cfg)
+	}
 
 	// Build a list of available devices
 	existingDevices := make(map[protocol.DeviceID]bool)
@@ -378,14 +381,16 @@
 	return nil
 }
 
+func convertV24V25(cfg *Configuration) {
+	for i := range cfg.Folders {
+		cfg.Folders[i].FSWatcherDelayS = 10
+	}
+
+	cfg.Version = 25
+}
+
 func convertV23V24(cfg *Configuration) {
-<<<<<<< HEAD
-	for i := range cfg.Folders {
-		cfg.Folders[i].FSWatcherDelayS = 10
-	}
-=======
 	cfg.Options.URSeen = 2
->>>>>>> 06da67e6
 
 	cfg.Version = 24
 }
