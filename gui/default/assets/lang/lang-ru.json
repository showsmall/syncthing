--- conflicted
+++ resolved
@@ -181,11 +181,7 @@
     "The aggregated statistics are publicly available at {%url%}.": "Суммарная статистика общедоступна на {{url}}.",
     "The configuration has been saved but not activated. Syncthing must restart to activate the new configuration.": "Конфигурация была сохранена но не активирована. Для активации новой конфигурации необходимо рестартовать Syncthing.",
     "The device ID cannot be blank.": "ID устройства не может быть пустым.",
-<<<<<<< HEAD
-    "The device ID to enter here can be found in the \"Actions > Show ID\" dialog on the other device. Spaces and dashes are optional (ignored).": "The device ID to enter here can be found in the \"Actions > Show ID\" dialog on the other device. Spaces and dashes are optional (ignored).",
-=======
     "The device ID to enter here can be found in the \"Actions > Show ID\" dialog on the other device. Spaces and dashes are optional (ignored).": "Идентификатор устройства можно найти в диалоге «Действия → Показать ID» на другом устройстве. Пробелы и дефисы вводить не обязательно (они игнорируются).",
->>>>>>> 7e8db138
     "The device ID to enter here can be found in the \"Edit > Show ID\" dialog on the other device. Spaces and dashes are optional (ignored).": "Идентификатор устройства, который следует тут ввести, может быть найден в диалоге \"Редактирование > Показать ID\" на другом устройстве. Пробелы и тире не обязательны (игнорируются).",
     "The encrypted usage report is sent daily. It is used to track common platforms, folder sizes and app versions. If the reported data set is changed you will be prompted with this dialog again.": "Зашифрованный отчет об использовании отправляется ежедневно. Это используется для отслеживания общих платформ, размеров папок и версий приложения. Если отчетные данные изменятся, вам будет снова показано это диалоговое окно.",
     "The entered device ID does not look valid. It should be a 52 or 56 character string consisting of letters and numbers, with spaces and dashes being optional.": "Введён недопустимый ID устройства. Он должен состоять из букв и цифр, может включать пробелы и дефисы, длина должна быть от 52 до 56 символов, ",
