--- conflicted
+++ resolved
@@ -62,10 +62,7 @@
             selectedDevices: {},
             type: "readwrite",
             rescanIntervalS: 60,
-<<<<<<< HEAD
             fsWatcherDelayS: 10,
-=======
->>>>>>> 3f1fa047
             minDiskFree: {value: 1, unit: "%"},
             maxConflicts: 10,
             fsync: true,
